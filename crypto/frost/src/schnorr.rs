--- conflicted
+++ resolved
@@ -1,10 +1,6 @@
 use rand_core::{RngCore, CryptoRng};
 
-<<<<<<< HEAD
-use ff::Field;
-=======
 use group::{ff::{Field, PrimeField}, GroupEncoding};
->>>>>>> 5eb61f3a
 
 use multiexp::BatchVerifier;
 
@@ -50,13 +46,8 @@
   rng: &mut R,
   triplets: &[(u16, C::G, C::F, SchnorrSignature<C>)]
 ) -> Result<(), u16> {
-<<<<<<< HEAD
-  let mut values = [(C::F::one(), C::generator()); 3];
-  let mut batch = BatchVerifier::new(triplets.len(), C::little_endian());
-=======
   let mut values = [(C::F::one(), C::GENERATOR); 3];
   let mut batch = BatchVerifier::new(triplets.len());
->>>>>>> 5eb61f3a
   for triple in triplets {
     // s = r + ca
     // sG == R + cA
