<<<<<<< HEAD
use std::{thread, collections::HashMap};
use std::{env, str};
use rdkafka::{
  consumer::{BaseConsumer, Consumer, ConsumerContext, Rebalance},
  ClientConfig, ClientContext, Message, Offset,
};
use message_box::MessageBox;

pub fn start() {
  println!("Starting Coordinator Observer");
  let btc_consumer: BaseConsumer<ConsumerCallbackLogger> = ClientConfig::new()
    .set("bootstrap.servers", "localhost:9094")
    .set("group.id", "serai")
    .create_with_context(ConsumerCallbackLogger {})
    .expect("invalid consumer config");

  let eth_consumer: BaseConsumer<ConsumerCallbackLogger> = ClientConfig::new()
    .set("bootstrap.servers", "localhost:9094")
    .set("group.id", "serai")
    .create_with_context(ConsumerCallbackLogger {})
    .expect("invalid consumer config");

  let xmr_consumer: BaseConsumer<ConsumerCallbackLogger> = ClientConfig::new()
    .set("bootstrap.servers", "localhost:9094")
    .set("group.id", "serai")
    .create_with_context(ConsumerCallbackLogger {})
    .expect("invalid consumer config");

  btc_consumer.subscribe(&["BTC_Public_Key"]).expect("btc pubkey topic subscribe failed");
  eth_consumer.subscribe(&["ETH_Public_Key"]).expect("eth pubkey topic subscribe failed");
  xmr_consumer.subscribe(&["XMR_Public_Key"]).expect("xmr pubkey topic subscribe failed");

  thread::spawn(move || {
    for msg_result in &btc_consumer {
      let msg = msg_result.unwrap();
      let key: &str = msg.key_view().unwrap().unwrap();
      let value = msg.payload().unwrap();
      let public_key = str::from_utf8(value).unwrap();
      println!("Received {} Public Key: {}", &key, &public_key);
      env::set_var("BTC_PUB", public_key);
    }
  });

  thread::spawn(move || {
    for msg_result in &eth_consumer {
      let msg = msg_result.unwrap();
      let key: &str = msg.key_view().unwrap().unwrap();
      let value = msg.payload().unwrap();
      let public_key = str::from_utf8(value).unwrap();
      println!("Received {} Public Key: {}", &key, &public_key);
      env::set_var("ETH_PUB", public_key);
    }
  });

  thread::spawn(move || {
    for msg_result in &xmr_consumer {
      let msg = msg_result.unwrap();
      let key: &str = msg.key_view().unwrap().unwrap();
      let value = msg.payload().unwrap();
      let public_key = str::from_utf8(value).unwrap();
      println!("Received {} Public Key: {}", &key, &public_key);
      env::set_var("XMR_PUB", public_key);
    }
  });
}

pub fn start_public_observer() {
  println!("Starting public Coordinator Observer");

  let consumer_btc_public: BaseConsumer<ConsumerCallbackLogger> = ClientConfig::new()
    .set("bootstrap.servers", "localhost:9094")
    .set("group.id", "btc_public")
    .create_with_context(ConsumerCallbackLogger {})
    .expect("invalid consumer config");

  let mut btc_tpl = rdkafka::topic_partition_list::TopicPartitionList::new();
  btc_tpl.add_partition("BTC_Topic", 0);
  consumer_btc_public.assign(&btc_tpl).unwrap();

  let consumer_eth_public: BaseConsumer<ConsumerCallbackLogger> = ClientConfig::new()
    .set("bootstrap.servers", "localhost:9094")
    .set("group.id", "eth_public")
    .create_with_context(ConsumerCallbackLogger {})
    .expect("invalid consumer config");

  let mut eth_tpl = rdkafka::topic_partition_list::TopicPartitionList::new();
  eth_tpl.add_partition("ETH_Topic", 0);
  consumer_eth_public.assign(&eth_tpl).unwrap();

  let consumer_xmr_public: BaseConsumer<ConsumerCallbackLogger> = ClientConfig::new()
    .set("bootstrap.servers", "localhost:9094")
    .set("group.id", "xmr_public")
    .create_with_context(ConsumerCallbackLogger {})
    .expect("invalid consumer config");

  let mut xmr_tpl = rdkafka::topic_partition_list::TopicPartitionList::new();
  xmr_tpl.add_partition("XMR_Topic", 0);
  consumer_xmr_public.assign(&xmr_tpl).unwrap();

  thread::spawn(move || {
    for msg_result in &consumer_btc_public {
      let msg = msg_result.unwrap();
      let key: &str = msg.key_view().unwrap().unwrap();
      if let "BTC_Processor" = &*key {
        let value = msg.payload().unwrap();
        let pub_msg = str::from_utf8(value).unwrap();
        println!("Received Public Message from {}", &key);
        println!("Public Message: {}", &pub_msg);
      }
    }
  });

  thread::spawn(move || {
    for msg_result in &consumer_eth_public {
      let msg = msg_result.unwrap();
      let key: &str = msg.key_view().unwrap().unwrap();
      if let "ETH_Processor" = &*key {
        let value = msg.payload().unwrap();
        let pub_msg = str::from_utf8(value).unwrap();
        println!("Received Public Message from {}", &key);
        println!("Public Message: {}", &pub_msg);
      }
    }
  });

  thread::spawn(move || {
    for msg_result in &consumer_xmr_public {
      let msg = msg_result.unwrap();
      let key: &str = msg.key_view().unwrap().unwrap();
      if let "XMR_Processor" = &*key {
        let value = msg.payload().unwrap();
        let pub_msg = str::from_utf8(value).unwrap();
        println!("Received Public Message from {}", &key);
        println!("Public Message: {}", &pub_msg);
      }
    }
  });
}

pub fn start_encrypt_observer() {
  println!("Starting Encrypt Coordinator Observer");

  let consumer_btc_encrypt: BaseConsumer<ConsumerCallbackLogger> = ClientConfig::new()
    .set("bootstrap.servers", "localhost:9094")
    .set("group.id", "btc_private")
    .create_with_context(ConsumerCallbackLogger {})
    .expect("invalid consumer config");

  let mut btc_tpl = rdkafka::topic_partition_list::TopicPartitionList::new();
  btc_tpl.add_partition("BTC_Topic", 1);
  consumer_btc_encrypt.assign(&btc_tpl).unwrap();

  let consumer_eth_encrypt: BaseConsumer<ConsumerCallbackLogger> = ClientConfig::new()
    .set("bootstrap.servers", "localhost:9094")
    .set("group.id", "eth_private")
    .create_with_context(ConsumerCallbackLogger {})
    .expect("invalid consumer config");

  let mut eth_tpl = rdkafka::topic_partition_list::TopicPartitionList::new();
  eth_tpl.add_partition("ETH_Topic", 1);
  consumer_eth_encrypt.assign(&eth_tpl).unwrap();

  let consumer_xmr_encrypt: BaseConsumer<ConsumerCallbackLogger> = ClientConfig::new()
    .set("bootstrap.servers", "localhost:9094")
    .set("group.id", "xmr_private")
    .create_with_context(ConsumerCallbackLogger {})
    .expect("invalid consumer config");

  let mut xmr_tpl = rdkafka::topic_partition_list::TopicPartitionList::new();
  xmr_tpl.add_partition("XMR_Topic", 1);
  consumer_xmr_encrypt.assign(&xmr_tpl).unwrap();

  thread::spawn(move || {
    for msg_result in &consumer_btc_encrypt {
      let msg = msg_result.unwrap();
      let key: &str = msg.key_view().unwrap().unwrap();
      if let "BTC_Processor" = &*key {
        let value = msg.payload().unwrap();

        // Creates Message box used for decryption
        let btc_pub =
          message_box::PublicKey::from_trusted_str(&env::var("BTC_PUB").unwrap().to_string());

        let coord_priv =
          message_box::PrivateKey::from_string(env::var("COORD_PRIV").unwrap().to_string());

        let mut message_box_pubkeys = HashMap::new();
        message_box_pubkeys.insert("BTC_Processor", btc_pub);

        let message_box = MessageBox::new("Coordinator", coord_priv, message_box_pubkeys);
        let encrypted_msg = str::from_utf8(value).unwrap();

        // Decrypt message using Message Box
        let encoded_string =
          message_box.decrypt_from_str(&"BTC_Processor", &encrypted_msg).unwrap();
        let decoded_string = String::from_utf8(encoded_string).unwrap();
        println!("Received Encrypted Message from {}", &key);
        println!("Decrypted Message: {}", &decoded_string);
      }
    }
  });

  thread::spawn(move || {
    for msg_result in &consumer_eth_encrypt {
      let msg = msg_result.unwrap();
      let key: &str = msg.key_view().unwrap().unwrap();
      if let "ETH_Processor" = &*key {
        let value = msg.payload().unwrap();

        // Creates Message box used for decryption
        let eth_pub =
          message_box::PublicKey::from_trusted_str(&env::var("ETH_PUB").unwrap().to_string());

        let coord_priv =
          message_box::PrivateKey::from_string(env::var("COORD_PRIV").unwrap().to_string());

        let mut message_box_pubkeys = HashMap::new();
        message_box_pubkeys.insert("ETH_Processor", eth_pub);

        let message_box = MessageBox::new("Coordinator", coord_priv, message_box_pubkeys);
        let encrypted_msg = str::from_utf8(value).unwrap();

        // Decrypt message using Message Box
        let encoded_string =
          message_box.decrypt_from_str(&"ETH_Processor", &encrypted_msg).unwrap();
        let decoded_string = String::from_utf8(encoded_string).unwrap();
        println!("Received Encrypted Message from {}", &key);
        println!("Decrypted Message: {}", &decoded_string);
      }
    }
  });

  thread::spawn(move || {
    for msg_result in &consumer_xmr_encrypt {
      let msg = msg_result.unwrap();
      let key: &str = msg.key_view().unwrap().unwrap();
      if let "XMR_Processor" = &*key {
        let value = msg.payload().unwrap();

        // Creates Message box used for decryption
        let xmr_pub =
          message_box::PublicKey::from_trusted_str(&env::var("XMR_PUB").unwrap().to_string());

        let coord_priv =
          message_box::PrivateKey::from_string(env::var("COORD_PRIV").unwrap().to_string());

        let mut message_box_pubkeys = HashMap::new();
        message_box_pubkeys.insert("XMR_Processor", xmr_pub);

        let message_box = MessageBox::new("Coordinator", coord_priv, message_box_pubkeys);
        let encrypted_msg = str::from_utf8(value).unwrap();

        // Decrypt message using Message Box
        let encoded_string =
          message_box.decrypt_from_str(&"XMR_Processor", &encrypted_msg).unwrap();
        let decoded_string = String::from_utf8(encoded_string).unwrap();
        println!("Received Encrypted Message from {}", &key);
        println!("Decrypted Message: {}", &decoded_string);
      }
    }
  });
}

struct ConsumerCallbackLogger;

impl ClientContext for ConsumerCallbackLogger {}

impl ConsumerContext for ConsumerCallbackLogger {
  fn pre_rebalance<'a>(&self, _rebalance: &rdkafka::consumer::Rebalance<'a>) {}

  fn post_rebalance<'a>(&self, rebalance: &rdkafka::consumer::Rebalance<'a>) {
    //println!("post_rebalance callback");

    match rebalance {
      Rebalance::Assign(tpl) => {
        for e in tpl.elements() {
          //println!("rebalanced partition {}", e.partition())
        }
      }
      Rebalance::Revoke(tpl) => {
        //println!("ALL partitions have been REVOKED")
      }
      Rebalance::Error(err_info) => {
        println!("Post Rebalance error {}", err_info)
      }
    }
  }

  fn commit_callback(
    &self,
    result: rdkafka::error::KafkaResult<()>,
    offsets: &rdkafka::TopicPartitionList,
  ) {
    match result {
      Ok(_) => {
        for e in offsets.elements() {
          match e.offset() {
            //skip Invalid offset
            Offset::Invalid => {}
            _ => {
              //println!("committed offset {:?} in partition {}", e.offset(), e.partition())
            }
          }
        }
      }
      Err(err) => {
        println!("error committing offset - {}", err)
      }
    }
  }
=======
// The coordinator observer module contains functionality to poll, decode, and publish
// data of interest from the Serai blockchain to other local services.

// Path: coordinator/src/observer.rs
// Compare this snippet from coordinator/src/core.rs:


pub struct ObserverProcess {
    observer_config: ObserverConfig
}

impl ObserverProcess {
    pub fn new(config: ObserverConfig) -> Self {
        Self { observer_config: config }
    }

    pub fn run(&self) {
        let host = self.observer_config.get_host();
        let port = self.observer_config.get_port();
        let poll_interval = self.observer_config.get_poll_interval();

        // Polls substrate RPC to get block height at a specified interva;
        
        let client = reqwest::Client::new();
        let mut last_block = 0;
        loop {
            let block = client.get(&url).send().unwrap().text().unwrap();
            let block: u64 = block.parse().unwrap();
            if block > last_block {
                println!("New block: {}", block);
                last_block = block;
            }
            thread::sleep(Duration::from_secs(poll_interval as u64));
        }
    }
>>>>>>> 0b0845dc
}<|MERGE_RESOLUTION|>--- conflicted
+++ resolved
@@ -1,4 +1,3 @@
-<<<<<<< HEAD
 use std::{thread, collections::HashMap};
 use std::{env, str};
 use rdkafka::{
@@ -6,6 +5,43 @@
   ClientConfig, ClientContext, Message, Offset,
 };
 use message_box::MessageBox;
+
+// The coordinator observer module contains functionality to poll, decode, and publish
+// data of interest from the Serai blockchain to other local services.
+
+// Path: coordinator/src/observer.rs
+// Compare this snippet from coordinator/src/core.rs:
+
+
+pub struct ObserverProcess {
+  observer_config: ObserverConfig
+}
+
+impl ObserverProcess {
+  pub fn new(config: ObserverConfig) -> Self {
+      Self { observer_config: config }
+  }
+
+  pub fn run(&self) {
+      let host = self.observer_config.get_host();
+      let port = self.observer_config.get_port();
+      let poll_interval = self.observer_config.get_poll_interval();
+
+      // Polls substrate RPC to get block height at a specified interva;
+      
+      let client = reqwest::Client::new();
+      let mut last_block = 0;
+      loop {
+          let block = client.get(&url).send().unwrap().text().unwrap();
+          let block: u64 = block.parse().unwrap();
+          if block > last_block {
+              println!("New block: {}", block);
+              last_block = block;
+          }
+          thread::sleep(Duration::from_secs(poll_interval as u64));
+      }
+  }
+}
 
 pub fn start() {
   println!("Starting Coordinator Observer");
@@ -308,42 +344,4 @@
         println!("error committing offset - {}", err)
       }
     }
-  }
-=======
-// The coordinator observer module contains functionality to poll, decode, and publish
-// data of interest from the Serai blockchain to other local services.
-
-// Path: coordinator/src/observer.rs
-// Compare this snippet from coordinator/src/core.rs:
-
-
-pub struct ObserverProcess {
-    observer_config: ObserverConfig
-}
-
-impl ObserverProcess {
-    pub fn new(config: ObserverConfig) -> Self {
-        Self { observer_config: config }
-    }
-
-    pub fn run(&self) {
-        let host = self.observer_config.get_host();
-        let port = self.observer_config.get_port();
-        let poll_interval = self.observer_config.get_poll_interval();
-
-        // Polls substrate RPC to get block height at a specified interva;
-        
-        let client = reqwest::Client::new();
-        let mut last_block = 0;
-        loop {
-            let block = client.get(&url).send().unwrap().text().unwrap();
-            let block: u64 = block.parse().unwrap();
-            if block > last_block {
-                println!("New block: {}", block);
-                last_block = block;
-            }
-            thread::sleep(Duration::from_secs(poll_interval as u64));
-        }
-    }
->>>>>>> 0b0845dc
-}+  }