--- conflicted
+++ resolved
@@ -34,11 +34,7 @@
 
 use sp_runtime::{
   create_runtime_str, generic, impl_opaque_keys, KeyTypeId,
-<<<<<<< HEAD
-  traits::{Convert, OpaqueKeys, AccountIdLookup, BlakeTwo256, Block as BlockT},
-=======
   traits::{Convert, OpaqueKeys, BlakeTwo256, Block as BlockT},
->>>>>>> b0e0fc44
   transaction_validity::{TransactionSource, TransactionValidity},
   ApplyExtrinsicResult, Perbill,
 };
