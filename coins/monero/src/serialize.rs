<<<<<<< HEAD
use std::fmt::Debug;
use std::io::{self, Read, Write};
=======
use std_shims::{
  vec::Vec,
  io::{self, Read, Write},
};
>>>>>>> d49c636f

use curve25519_dalek::{
  scalar::Scalar,
  edwards::{EdwardsPoint, CompressedEdwardsY},
};

const VARINT_CONTINUATION_MASK: u8 = 0b1000_0000;

pub(crate) fn varint_len(varint: usize) -> usize {
  ((usize::try_from(usize::BITS - varint.leading_zeros()).unwrap().saturating_sub(1)) / 7) + 1
}

pub(crate) fn write_byte<W: Write>(byte: &u8, w: &mut W) -> io::Result<()> {
  w.write_all(&[*byte])
}

pub(crate) fn write_varint<W: Write>(varint: &u64, w: &mut W) -> io::Result<()> {
  let mut varint = *varint;
  while {
    let mut b = u8::try_from(varint & u64::from(!VARINT_CONTINUATION_MASK)).unwrap();
    varint >>= 7;
    if varint != 0 {
      b |= VARINT_CONTINUATION_MASK;
    }
    write_byte(&b, w)?;
    varint != 0
  } {}
  Ok(())
}

pub(crate) fn write_scalar<W: Write>(scalar: &Scalar, w: &mut W) -> io::Result<()> {
  w.write_all(&scalar.to_bytes())
}

pub(crate) fn write_point<W: Write>(point: &EdwardsPoint, w: &mut W) -> io::Result<()> {
  w.write_all(&point.compress().to_bytes())
}

pub(crate) fn write_raw_vec<T, W: Write, F: Fn(&T, &mut W) -> io::Result<()>>(
  f: F,
  values: &[T],
  w: &mut W,
) -> io::Result<()> {
  for value in values {
    f(value, w)?;
  }
  Ok(())
}

pub(crate) fn write_vec<T, W: Write, F: Fn(&T, &mut W) -> io::Result<()>>(
  f: F,
  values: &[T],
  w: &mut W,
) -> io::Result<()> {
  write_varint(&values.len().try_into().unwrap(), w)?;
  write_raw_vec(f, values, w)
}

pub(crate) fn read_bytes<R: Read, const N: usize>(r: &mut R) -> io::Result<[u8; N]> {
  let mut res = [0; N];
  r.read_exact(&mut res)?;
  Ok(res)
}

pub(crate) fn read_byte<R: Read>(r: &mut R) -> io::Result<u8> {
  Ok(read_bytes::<_, 1>(r)?[0])
}

pub(crate) fn read_u16<R: Read>(r: &mut R) -> io::Result<u16> {
  read_bytes(r).map(u16::from_le_bytes)
}

pub(crate) fn read_u32<R: Read>(r: &mut R) -> io::Result<u32> {
  read_bytes(r).map(u32::from_le_bytes)
}

pub(crate) fn read_u64<R: Read>(r: &mut R) -> io::Result<u64> {
  read_bytes(r).map(u64::from_le_bytes)
}

pub(crate) fn read_varint<R: Read>(r: &mut R) -> io::Result<u64> {
  let mut bits = 0;
  let mut res = 0;
  while {
    let b = read_byte(r)?;
    if (bits != 0) && (b == 0) {
      Err(io::Error::new(io::ErrorKind::Other, "non-canonical varint"))?;
    }
    if ((bits + 7) > 64) && (b >= (1 << (64 - bits))) {
      Err(io::Error::new(io::ErrorKind::Other, "varint overflow"))?;
    }

    res += u64::from(b & (!VARINT_CONTINUATION_MASK)) << bits;
    bits += 7;
    b & VARINT_CONTINUATION_MASK == VARINT_CONTINUATION_MASK
  } {}
  Ok(res)
}

// All scalar fields supported by monero-serai are checked to be canonical for valid transactions
// While from_bytes_mod_order would be more flexible, it's not currently needed and would be
// inaccurate to include now. While casting a wide net may be preferable, it'd also be inaccurate
// for now. There's also further edge cases as noted by
// https://github.com/monero-project/monero/issues/8438, where some scalars had an archaic
// reduction applied
pub(crate) fn read_scalar<R: Read>(r: &mut R) -> io::Result<Scalar> {
  Scalar::from_canonical_bytes(read_bytes(r)?)
    .ok_or_else(|| io::Error::new(io::ErrorKind::Other, "unreduced scalar"))
}

pub(crate) fn read_point<R: Read>(r: &mut R) -> io::Result<EdwardsPoint> {
  let bytes = read_bytes(r)?;
  CompressedEdwardsY(bytes)
    .decompress()
    // Ban points which are either unreduced or -0
    .filter(|point| point.compress().to_bytes() == bytes)
    .ok_or_else(|| io::Error::new(io::ErrorKind::Other, "invalid point"))
}

pub(crate) fn read_torsion_free_point<R: Read>(r: &mut R) -> io::Result<EdwardsPoint> {
  read_point(r)
    .ok()
    .filter(|point| point.is_torsion_free())
    .ok_or_else(|| io::Error::new(io::ErrorKind::Other, "invalid point"))
}

pub(crate) fn read_raw_vec<R: Read, T, F: Fn(&mut R) -> io::Result<T>>(
  f: F,
  len: usize,
  r: &mut R,
) -> io::Result<Vec<T>> {
  let mut res = vec![];
  for _ in 0 .. len {
    res.push(f(r)?);
  }
  Ok(res)
}

pub(crate) fn read_vec<R: Read, T, F: Fn(&mut R) -> io::Result<T>>(
  f: F,
  r: &mut R,
) -> io::Result<Vec<T>> {
  read_raw_vec(f, read_varint(r)?.try_into().unwrap(), r)
}

pub(crate) fn read_array<const N: usize, R: Read, T: Debug, F: Fn(&mut R) -> io::Result<T>>(
  f: F,
  r: &mut R,
) -> io::Result<[T; N]> {
  (0 .. N).map(|_| f(r)).collect::<io::Result<Vec<T>>>().map(|vec| vec.try_into().unwrap())
}<|MERGE_RESOLUTION|>--- conflicted
+++ resolved
@@ -1,12 +1,8 @@
-<<<<<<< HEAD
-use std::fmt::Debug;
-use std::io::{self, Read, Write};
-=======
+use core::fmt::Debug;
 use std_shims::{
   vec::Vec,
   io::{self, Read, Write},
 };
->>>>>>> d49c636f
 
 use curve25519_dalek::{
   scalar::Scalar,
